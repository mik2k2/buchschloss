--- conflicted
+++ resolved
@@ -1118,17 +1118,12 @@
             return q
         a, op, b = cond
         if op in ('and', 'or'):
-<<<<<<< HEAD
             if not a:
                 return handle_condition(b, q)
             elif not b:
                 return handle_condition(a, q)
             else:
                 return getattr(operator, op+'_')(handle_condition(a, q), handle_condition(b, q))
-=======
-            return getattr(operator, op + '_')(handle_condition(a, q),
-                                               handle_condition(b, q))
->>>>>>> 8b75b3da
         else:
             a, q = follow_path(a, q)
             if op in ('eq', 'ne', 'gt', 'lt', 'ge', 'le'):
