"""Test core"""

import datetime
import pytest

from buchschloss import config

config.core.mapping['database name'] = ':memory:'

from buchschloss import core, models, utils  # noqa


@pytest.fixture
def db():
    """bind the models to the test database"""
    # since in-memory databases clear data when closing,
    # we don't need an explicit drop_tables
    models.db.create_tables(models.models)
    with models.db:
        yield


@pytest.fixture
def with_current_login():
    """work with functions needing the currently logged in members password"""
    def inner(func):
        core.current_login.password = core.pbkdf(b'current', b'')
        def wrapper(*args, **kwargs):  # noqa
            return func(*args, current_password='current', **kwargs)
        return wrapper
    return inner


def create_book(library='main', **options):
    """create a Book with falsey values. The Library can be specified"""
    kwargs = dict(isbn=0, author='', title='', language='', publisher='',
                  year=0, medium='', shelf='', library=library)
    return models.Book.create(**{**kwargs, **options})


def create_person(id_, **options):
    """create a Person with falsey values"""
    kwargs = dict(id=id_, first_name='', last_name='', class_='', max_borrow=0)
    return models.Person.create(**{**kwargs, **options})


def for_levels(func, perm_level):
    """test for correct level testing"""
    for level in range(perm_level):
        core.current_login.level = level
        with pytest.raises(core.BuchSchlossBaseError):
            func()
    core.current_login.level = perm_level
    return func()


def test_auth_required(db):
    """test the @auth_required decorator"""
    core.current_login = models.Member.create(
        name='name', salt=b'', level=0, password=core.pbkdf(b'Pa$$w0rd', b''))

    @core.auth_required
    def test():
        """the initial docstring"""
        return True

    test.__doc__: str
    assert test.__doc__.startswith('the initial docstring')
    assert test.__doc__ != 'the initial docstring'
    assert test(current_password='Pa$$w0rd')
    with pytest.raises(core.BuchSchlossBaseError):
        test(current_password='something else')
    with pytest.raises(TypeError):
        test()


def test_login_logout(db):
    """test login and logout"""
    m = models.Member.create(name='name', level=0, salt=b'',
                             password=core.pbkdf(b'Pa$$w0rd', b''))
    core.current_login = core.dummy_member
    with pytest.raises(core.BuchSchlossBaseError):
        core.login('name', 'wrong password')
    assert core.current_login is core.dummy_member
    core.login('name', 'Pa$$w0rd')
    assert core.current_login == m
    with pytest.raises(core.BuchSchlossBaseError):
        core.login('does not exist', '')
    assert core.current_login == m
    config.core.hash_iterations.insert(0, 1)
    try:
        core.logout()
        assert core.current_login is core.dummy_member
        core.login('name', 'Pa$$w0rd')
        assert models.Member.get_by_id('name').password == core.pbkdf(b'Pa$$w0rd', b'')
    finally:
        config.core.hash_iterations.pop(0)


def test_misc_data(db):
    """test the misc_data accessor for the misc table"""
    models.Misc.create(pk='test_pk_1', data=[1, 2, 3])
    models.Misc.create(pk='test_pk_2', data=0)
    assert core.misc_data.test_pk_1 == [1, 2, 3]
    core.misc_data.test_pk_2 = 'test_string'
    assert models.Misc.get_by_id('test_pk_2').data == 'test_string'
    assert core.misc_data.test_pk_1 == [1, 2, 3]
    core.misc_data.test_pk_1 += [4]
    assert core.misc_data.test_pk_1 == [1, 2, 3, 4]
    with pytest.raises(AttributeError):
        core.misc_data.does_not_exist
    with pytest.raises(AttributeError):
        core.misc_data.also_doesnt_exist = None


def test_person_new(db):
    """test Person.new"""
    for level in range(3):
        core.current_login.level = level
        with pytest.raises(core.BuchSchlossBaseError):
            core.Person.new(123, 'first', 'last', 'cls')
    core.current_login.level = 3
    core.Person.new(123, 'first', 'last', 'cls')
    p = models.Person.get_by_id(123)
    assert p.id == 123
    assert p.first_name == 'first'
    assert p.last_name == 'last'
    assert p.max_borrow == 3
    assert len(p.libraries) == 0
    assert p.pay_date is None
    with pytest.raises(core.BuchSchlossBaseError):
        core.Person.new(123, 'first', 'last', 'cls')
    with pytest.raises(core.BuchSchlossBaseError):
        core.Person.new(124, 'first', 'last', 'cls', 5, pay=True)
    core.current_login.level = 4
    old_today = datetime.date.today()  # in case this is run around midnight...
    core.Person.new(124, 'first', 'last', 'cls', 5, pay=True)
    p = models.Person.get_by_id(124)
    assert p.id == 124
    assert p.max_borrow == 5
    assert p.pay_date in (datetime.date.today(), old_today)
    core.Person.new(125, 'first', 'last', 'cls', pay_date=datetime.date(1956, 1, 31))
    p = models.Person.get_by_id(125)
    assert p.id == 125
    assert p.pay_date == datetime.date(1956, 1, 31)
    models.Library.create(name='main')
    core.Person.new(126, 'first', 'last', 'cls')
    p = models.Person.get_by_id(126)
    assert p.id == 126
    assert list(p.libraries) == [models.Library.get_by_id('main')]


def test_person_edit(db):
    """test Person.edit"""
    models.Person.create(id=123, first_name='first', last_name='last', class_='cls',
                         max_borrow=3, pay_date=datetime.date(1956, 1, 31))
    for level in range(3):
        core.current_login.level = level
        with pytest.raises(core.BuchSchlossBaseError):
            core.Person.edit(123)
    core.current_login.level = 4
    core.Person.edit(123, first_name='other_value')
    assert models.Person.get_by_id(123).first_name == 'other_value'
    core.Person.edit(123, last_name='value_for_last', pay_date=None)
    p = models.Person.get_by_id(123)
    assert p.last_name == 'value_for_last'
    assert p.pay_date is None
    old_today = datetime.date.today()
    core.Person.edit(123, pay=True)
    assert models.Person.get_by_id(123).pay_date in (datetime.date.today(), old_today)
    models.Library.create(name='lib_1')
    models.Library.create(name='lib_2')
    e = core.Person.edit(123, libraries=('lib_1', 'lib_does_not_exist'))
    assert e
    assert list(models.Person.get_by_id(123).libraries) == [models.Library.get_by_id('lib_1')]
    with pytest.raises(core.BuchSchlossBaseError):
        core.Person.edit(124)
    with pytest.raises(TypeError):
        core.Person.edit(123, no_option=123)
    with pytest.raises(TypeError):
        core.Person.edit(123, id=124)


def test_person_view_str(db):
    """test Person.view_str"""
    p = models.Person.create(id=123, first_name='first', last_name='last', class_='cls',
                             max_borrow=3, pay_date=datetime.date(1956, 1, 31))
    core.current_login.level = 0
    with pytest.raises(core.BuchSchlossBaseError):
        core.Person.view_str(123)
    core.current_login.level = 1
    with pytest.raises(core.BuchSchlossBaseError):
        core.Person.view_str(12345)
    assert core.Person.view_str(123) == {
        'id': '123',
        'first_name': 'first',
        'last_name': 'last',
        'class_': 'cls',
        'max_borrow': '3',
        'pay_date': str(utils.FormattedDate.fromdate(datetime.date(1956, 1, 31))),
        'borrows': (),
        'borrow_book_ids': [],
        'libraries': '',
        '__str__': str(models.Person.get_by_id(123)),
    }
    p.libraries.add(models.Library.create(name='main'))
    assert core.Person.view_str(123)['libraries'] == 'main'
    create_book()
    models.Borrow.create(person=123, book=1, return_date=datetime.date(1956, 1, 31))
    info = core.Person.view_str(123)
    assert info['borrows'] == (str(models.Borrow.get_by_id(1)),)
    assert info['borrow_book_ids'] == [1]
    p.libraries.add(models.Library.create(name='testlib'))
    info = core.Person.view_str(123)
    assert info['libraries'] in ('main;testlib', 'testlib;main')
    create_book()
    models.Borrow.create(person=123, book=2, return_date=datetime.date(1956, 1, 31))
    info = core.Person.view_str(123)
    assert info['borrows'] in (
        (str(models.Borrow.get_by_id(1)), str(models.Borrow.get_by_id(2))),
        (str(models.Borrow.get_by_id(2)), str(models.Borrow.get_by_id(1))),
    )
    assert info['borrow_book_ids'] in ([1, 2], [2, 1])

# since view_repr and view_attr are implemented in ActionNamespace,
# I hope we only need one test each. Person is chosen bc. you need level 1


def test_person_view_repr(db):
    """test Person.view_repr"""
    p = create_person(123)
    assert str(p) == for_levels(lambda: core.Person.view_repr(123), 1)
    with pytest.raises(core.BuchSchlossBaseError):
        core.Person.view_repr(124)


def test_person_view_attr(db):
    """test Person.view_attr"""
    create_person(123)
    assert for_levels(lambda: core.Person.view_attr(123, 'id'), 1) == 123


def test_book_new(db):
    """test Book.new"""
    models.Library.create(name='main')
    b_id = for_levels(lambda: core.Book.new(
        isbn=123, year=456, author='author', title='title', language='lang',
        publisher='publisher', medium='medium', shelf='A1'), 2)
    assert b_id == 1
    b = models.Book.get_by_id(b_id)
    assert b.isbn == 123
    assert b.year == 456
    assert b.author == 'author'
    assert b.title == 'title'
    assert b.language == 'lang'
    assert b.publisher == 'publisher'
    assert b.medium == 'medium'
    assert b.shelf == 'A1'
    assert b.library.name == 'main'
    assert tuple(b.groups) == ()
    with pytest.raises(core.BuchSchlossBaseError):
        core.Book.new(isbn=123, year=456, author='author', title='title', language='lang',
                      publisher='publisher', medium='medium', shelf='A1',
                      library='does_not_exist')
    models.Library.create(name='other_lib')
    b_id = core.Book.new(isbn=123, year=456, author='author', title='title', language='lang',
                         publisher='publisher', medium='medium', shelf='A1',
                         library='other_lib')
    assert b_id == 2
    assert models.Book.get_by_id(b_id).library.name == 'other_lib'
    b_id = core.Book.new(isbn=123, year=456, author='author', title='title', language='lang',
                         publisher='publisher', medium='medium', shelf='A1',
                         groups=['grp0'])
    assert b_id == 3
    assert list(models.Book.get_by_id(b_id).groups) == [models.Group.get_by_id('grp0')]
    b_id = core.Book.new(isbn=123, year=456, author='author', title='title', language='lang',
                         publisher='publisher', medium='medium', shelf='A1',
                         groups=['grp0', 'grp1'])
    assert b_id == 4
    assert set(models.Book.get_by_id(b_id).groups) == {
        models.Group.get_by_id('grp0'), models.Group.get_by_id('grp1')}


def test_book_edit(db):
    """test Book.edit"""
    models.Library.create(name='main')
    models.Group.create(name='group-1')
    models.Group.create(name='group-2')
    create_book()
    create_book()
    for level in range(2):
        core.current_login.level = level
        with pytest.raises(core.BuchSchlossBaseError):
            core.Book.edit(1, isbn=1)
    core.current_login.level = 2
    assert not core.Book.edit(1, isbn=1)
    assert models.Book.get_by_id(1).isbn == 1
    assert models.Book.get_by_id(2).isbn == 0
    assert not core.Book.edit(1, author='author', shelf='shl')
    assert models.Book.get_by_id(1).author == 'author'
    assert models.Book.get_by_id(1).shelf == 'shl'
    assert models.Book.get_by_id(2).author == ''
    assert models.Book.get_by_id(2).shelf == ''
    models.Library.create(name='lib')
    assert not core.Book.edit(1, library='lib')
    assert models.Book.get_by_id(1).library.name == 'lib'
    assert models.Book.get_by_id(2).library.name == 'main'
    with pytest.raises(core.BuchSchlossBaseError):
        core.Book.edit(1, library='does_not_exist')
    assert not core.Book.edit(1, groups=['group-1'])
    assert set(g.name for g in models.Book.get_by_id(1).groups) == {'group-1'}
    e = core.Book.edit(1, groups=('group-2', 'does not exist'))
    assert e == {utils.get_name('no_Group_with_id_{}').format('does not exist')}
    assert set(g.name for g in models.Book.get_by_id(1).groups) == {'group-2'}
    assert models.Book.get_by_id(1).library.name == 'lib'
    assert not core.Book.edit(1, medium='med')
    assert not core.Book.edit(1, year=123)
    assert models.Book.get_by_id(1).medium == 'med'
    assert models.Book.get_by_id(1).year == 123
    assert models.Book.get_by_id(2).medium == ''
    assert models.Book.get_by_id(2).year == 0


def test_book_view_str(db):
    """test Book.view_str"""
    for n in range(2):
        models.Library.create(name='lib{}'.format(n))
        models.Group.create(name='grp{}'.format(n))
    models.Book.create(isbn=123, author='author', title='title', language='lang',
                       publisher='publ', year=456, medium='rare', library='lib0',
                       shelf='A5')
    b = models.Book.get_by_id(1)
    core.current_login.level = 0
    assert core.Book.view_str(1) == {
        'id': '1',
        'isbn': '123',
        'author': 'author',
        'title': 'title',
        'language': 'lang',
        'publisher': 'publ',
        'year': '456',
        'medium': 'rare',
        'series': '',
        'series_number': '',
        'concerned_people': '',
        'genres': '',
        'shelf': 'A5',
        'library': 'lib0',
        'groups': '',
        'status': utils.get_name('available'),
        'return_date': '-----',
        'borrowed_by': '-----',
        'borrowed_by_id': None,
        '__str__': str(b),
    }
    b.library = models.Library.get_by_id('lib1')
    b.save()
    assert core.Book.view_str(1)['library'] == 'lib1'
    b.groups.add('grp0')
    assert core.Book.view_str(1)['groups'] == 'grp0'
    b.groups.add('grp1')
    assert core.Book.view_str(1)['groups'] in ('grp0;grp1', 'grp1;grp0')
    models.Person.create(id=123, first_name='first', last_name='last',
                         class_='cls', max_borrow=3)
    borrow = models.Borrow.create(book=1, person=123, return_date=datetime.date(1956, 1, 31))
    data = core.Book.view_str(1)
    assert data['status'] == utils.get_name('borrowed')
    assert data['return_date'] == datetime.date(1956, 1, 31).strftime(config.core.date_format)
    assert data['borrowed_by'] == str(models.Person.get_by_id(123))
    assert data['borrowed_by_id'] == 123
    borrow.is_back = True
    borrow.save()
    assert core.Book.view_str(1)['status'] == utils.get_name('available')
    b.is_active = False
    b.save()
    assert core.Book.view_str(1)['status'] == utils.get_name('inactive')


def test_library_new(db):
    """test Library.new"""
    models.Library.create(name='main')
    create_book()
    create_book()
    models.Person.create(id=123, first_name='', last_name='', class_='', max_borrow=0)
    models.Person.create(id=456, first_name='', last_name='', class_='', max_borrow=0)
    for level in range(3):
        core.current_login.level = level
        with pytest.raises(core.BuchSchlossBaseError):
            core.Library.new('testlib')
    core.current_login.level = 3
    core.Library.new('testlib')
    assert models.Library.get_or_none(name='testlib')
    with pytest.raises(core.BuchSchlossBaseError):
        core.Library.new('testlib')
    assert models.Library.get_by_id('testlib').pay_required
    core.Library.new('test-1', books=[1], people=[123])
    assert models.Book.get_by_id(1).library.name == 'test-1'
    assert (tuple(models.Person.get_by_id(123).libraries)
            == (models.Library.get_by_id('test-1'),))
    core.Library.new('test-2', books=(1, 2), people=[123, 456])
    assert models.Book.get_by_id(1).library.name == 'test-2'
    assert models.Book.get_by_id(1).library.name == 'test-2'
    assert (set(models.Person.get_by_id(123).libraries)
            == {models.Library.get_by_id('test-1'), models.Library.get_by_id('test-2')})
    assert (tuple(models.Person.get_by_id(456).libraries)
            == (models.Library.get_by_id('test-2'),))


def test_library_edit(db):
    """test Library.edit"""
    models.Library.create(name='main')
    models.Library.create(name='testlib')
    models.Library.create(name='test-2')
    create_book()
    create_book()
    create_book()
    create_book('test-2')
    create_person(123)
    create_person(124)
    for level in range(3):
        core.current_login.level = level
        with pytest.raises(core.BuchSchlossBaseError):
            core.Library.edit(core.LibraryGroupAction.NONE, 'testlib')
    core.current_login.level = 3
    core.Library.edit(core.LibraryGroupAction.NONE, 'testlib')
    with pytest.raises(core.BuchSchlossBaseError):
        core.Library.edit(core.LibraryGroupAction.NONE, 'does not exist')
    core.Library.edit(core.LibraryGroupAction.ADD, 'testlib', books=[1])
    assert models.Book.get_by_id(1).library.name == 'testlib'
    core.Library.edit(core.LibraryGroupAction.ADD, 'testlib', books=[2, 3], people=[123])
    assert all(models.Book.get_by_id(n).library.name == 'testlib' for n in range(1, 4))
    assert [p.id for p in models.Library.get_by_id('testlib').people] == [123]
    core.Library.edit(core.LibraryGroupAction.REMOVE, 'testlib', books=[3, 4], people=[123])
    assert models.Book.get_by_id(4).library.name == 'test-2'
    assert models.Book.get_by_id(3).library.name == 'main'
    assert not models.Person.get_by_id(123).libraries
    core.Library.edit(core.LibraryGroupAction.DELETE, 'testlib')
    assert not models.Library.get_by_id('testlib').people
    assert not models.Library.get_by_id('testlib').books
    core.Library.edit(core.LibraryGroupAction.NONE, 'testlib', pay_required=True)
    assert models.Library.get_by_id('testlib').pay_required
    core.Library.edit(core.LibraryGroupAction.NONE, 'testlib', pay_required=None)
    assert models.Library.get_by_id('testlib').pay_required
    core.Library.edit(core.LibraryGroupAction.NONE, 'testlib', pay_required=False)
    assert not models.Library.get_by_id('testlib').pay_required


def test_library_view_str(db):
    """test Library.view_str"""
    models.Library.create(name='main')
    lib = models.Library.create(name='lib')
    b_1 = create_book()
    b_2 = create_book()
    p_1 = create_person(123)
    p_2 = create_person(124)
    core.current_login.level = 0
    with pytest.raises(core.BuchSchlossBaseError):
        core.Library.view_str('does not exist')
    assert core.Library.view_str('lib') == {
        '__str__': str(lib),
        'name': 'lib',
        'people': '',
        'books': '',
    }
    lib.people.add(p_1)
    assert core.Library.view_str('lib')['people'] == '123'
    lib.people.add(p_2)
    assert set(core.Library.view_str('lib')['people'].split(';')) == {'123', '124'}
    b_1.library = lib
    b_1.save()
    assert core.Library.view_str('lib')['books'] == '1'
    b_2.library = lib
    b_2.save()
    assert set(core.Library.view_str('lib')['books'].split(';')) == {'1', '2'}


def test_group_new(db):
    """test Group.new"""
    models.Library.create(name='main')
    create_book()
    create_book()
    for level in range(3):
        core.current_login.level = level
        with pytest.raises(core.BuchSchlossBaseError):
            core.Group.new('test-grp')
    core.current_login.level = 3
    core.Group.new('test-grp')
    assert not models.Group.get_by_id('test-grp').books
    with pytest.raises(core.BuchSchlossBaseError):
        core.Group.new('test-grp')
    core.Group.new('test-2', [1, 2])
    assert list(g.name for g in models.Book.get_by_id(1).groups) == ['test-2']
    assert list(g.name for g in models.Book.get_by_id(2).groups) == ['test-2']
    core.Group.new('test-3', [2])
    assert list(g.name for g in models.Book.get_by_id(1).groups) == ['test-2']
    assert set(g.name for g in models.Book.get_by_id(2).groups) == {'test-2', 'test-3'}
    core.Group.new('test-4', [12345])


def test_group_edit(db):
    """test Group.edit"""
    models.Library.create(name='main')
    models.Group.create(name='group-1')
    models.Group.create(name='group-2')
    create_book()
    create_book()
    for level in range(3):
        core.current_login.level = level
        with pytest.raises(core.BuchSchlossBaseError):
            core.Group.edit(core.LibraryGroupAction.NONE, 'group-1', ())
    core.current_login.level = 3
    core.Group.edit(core.LibraryGroupAction.NONE, 'group-1', ())
    with pytest.raises(core.BuchSchlossBaseError):
        core.Group.edit(core.LibraryGroupAction.NONE, 'does not exist', ())
    core.Group.edit(core.LibraryGroupAction.ADD, 'group-1', [1])
    assert set(g.name for g in models.Book.get_by_id(1).groups) == {'group-1'}
    assert not models.Book.get_by_id(2).groups
    assert 'group-2' not in models.Book.get_by_id(1).groups + models.Book.get_by_id(2).groups
    core.Group.edit(core.LibraryGroupAction.REMOVE, 'group-1', iter([1, 2, 3]))
    core.Group.edit(core.LibraryGroupAction.ADD, 'group-1', [2])
    assert not models.Book.get_by_id(1).groups
    assert set(g.name for g in models.Book.get_by_id(2).groups) == {'group-1'}
    assert 'group-2' not in models.Book.get_by_id(1).groups + models.Book.get_by_id(2).groups
    core.Group.edit(core.LibraryGroupAction.DELETE, 'group-1', ())
    assert not models.Book.get_by_id(1).groups
    assert not models.Book.get_by_id(2).groups
    assert set() == {'group-1', 'group-2'} & set(models.Book.get_by_id(1).groups
                                                 + models.Book.get_by_id(2).groups)


def test_group_activate(db):
    """test Group.activate"""
    models.Library.create(name='main')
    models.Library.create(name='lib-1')
    models.Library.create(name='lib-2')
    models.Group.create(name='group-1')
    models.Group.create(name='group-2')
    books = [create_book(),
             create_book(),
             create_book(),
             ]
    for level in range(3):
        core.current_login.level = level
        with pytest.raises(core.BuchSchlossBaseError):
            core.Group.activate('group-1')
    core.current_login.level = 3
    assert not core.Group.activate('group-1')
    with pytest.raises(core.BuchSchlossBaseError):
        core.Group.activate('does not exist')
    books[0].groups.add('group-1')
    books[1].groups.add('group-2')
    assert not core.Group.activate('group-1', dest='lib-1')
    assert models.Book.get_by_id(1).library.name == 'lib-1'
    assert models.Book.get_by_id(2).library.name == 'main'
    b = models.Book.get_by_id(3)
    assert b.library.name == 'main'
    b.groups.add('group-1')
    b.library = models.Library.get_by_id('lib-2')
    b.save()
    assert not core.Group.activate('group-1', ['lib-1'])
    assert models.Book.get_by_id(1).library.name == 'main'
    assert models.Book.get_by_id(3).library.name == 'lib-2'
    with pytest.raises(core.BuchSchlossBaseError):
        core.Group.activate('group-1', ['does not exist', 'lib-2'])
    with pytest.raises(core.BuchSchlossBaseError):
        core.Group.activate('group-1', ['lib-1'], 'does not exist')


def test_group_view_str(db):
    """test Group.view_str"""
    models.Library.create(name='main')
    models.Group.create(name='group-1')
    create_book()
    create_book()
    assert core.Group.view_str('group-1') == {
        '__str__': str(models.Group.get_by_id('group-1')),
        'name': 'group-1',
        'books': ''
    }
    with pytest.raises(core.BuchSchlossBaseError):
        core.Group.view_str('does not exist')
    models.Group.get_by_id('group-1').books = [1]
    assert core.Group.view_str('group-1')['books'] == '1'
    models.Group.get_by_id('group-1').books.add(2)
    assert core.Group.view_str('group-1')['books'] in ('1;2', '2;1')
    models.Group.get_by_id('group-1').books.remove(1)
    assert core.Group.view_str('group-1')['books'] == '2'


def test_member_new(db, with_current_login):
    """test member.new"""
    member_new = with_current_login(core.Member.new)
    for_levels(lambda: member_new('name', 'Pa$$w0rd', 3), 4)
    m = models.Member.get_by_id('name')
    assert m.level == 3
    assert core.pbkdf(b'Pa$$w0rd', m.salt) == m.password
    with pytest.raises(core.BuchSchlossBaseError):
        member_new('name', 'other Pa$$w0rd', 1)


def test_member_edit(db, with_current_login):
    """test Member.edit"""
    member_edit = with_current_login(core.Member.edit)
    models.Member.create(name='name', level=0, salt=b'', password=b'')
    assert models.Member.get_by_id('name').level == 0
    for_levels(lambda: member_edit('name', level=4), 4)
    assert models.Member.get_by_id('name').level == 4
    for kw in ({'name': 'new'}, {'salt': b''}, {'password': b''}):
        with pytest.raises(TypeError):
            member_edit('name', **kw)
    with pytest.raises(core.BuchSchlossBaseError):
        member_edit('does not exist')


def test_member_change_password(db, with_current_login):
    """test Member.change_password"""
    change_password = with_current_login(core.Member.change_password)
    models.Member.create(name='name', level=0, salt=b'', password=b'')
    core.current_login.name = ''
    for_levels(lambda: change_password('name', 'new'), 4)
    assert core.authenticate(models.Member.get_by_id('name'), 'new')
    core.current_login.name = 'name'
    core.current_login.level = 0
    change_password('name', 'other')
    assert core.authenticate(models.Member.get_by_id('name'), 'other')


def test_member_view_str(db):
    """test Member.view_str"""
    models.Member.create(name='name', level=0, salt=b'', password=b'')
    core.current_login.level = 0
    assert core.Member.view_str('name') == {
        '__str__': str(models.Member.get_by_id('name')),
        'name': 'name',
<<<<<<< HEAD
        'level': utils.get_level(0),
    }
=======
        'level': utils.get_name('level_0'),
    }


def test_borrow_new(db):
    """test Borrow.new"""
    def restitute(borrow_id):
        b = models.Borrow.get_by_id(borrow_id)
        b.is_back = True
        b.save()

    models.Misc.create(pk='latest_borrowers', data=[])
    models.Library.create(name='main')
    test_lib = models.Library.create(name='test-lib')
    models.Library.create(name='no-pay', pay_required=False)
    create_book()
    create_book()
    create_book('test-lib')
    create_book('no-pay')
    p = create_person(123, max_borrow=1,
                      pay_date=(datetime.date.today()
                                - datetime.timedelta(weeks=52, days=-1)),
                      libraries=['main', 'no-pay'])
    # follows config settings
    for i in range(5):
        core.current_login.level = i
        with pytest.raises(core.BuchSchlossBaseError):
            core.Borrow.new(1, 123, config.core.borrow_time_limit[i] + 1)
    weeks = config.core.borrow_time_limit[i]
    core.Borrow.new(1, 123, weeks)
    # correct data
    assert len(models.Borrow.select()) == 1
    assert models.Misc.get_by_id('latest_borrowers').data == [123]
    b = models.Borrow.get_by_id(1)
    assert b.person.id == 123
    assert b.book.id == 1
    assert b.return_date == datetime.date.today() + datetime.timedelta(weeks=weeks)
    # respects Person.max_borrow
    with pytest.raises(core.BuchSchlossBaseError):
        core.Borrow.new(2, 123, weeks)
    # respects libraries
    restitute(1)
    with pytest.raises(core.BuchSchlossBaseError):
        core.Borrow.new(3, 123, weeks)
    p.libraries.add(test_lib)
    core.Borrow.new(3, 123, weeks)
    restitute(2)
    # respects pay_required and accepts keyword arguments
    p.pay_date = datetime.date.today() - datetime.timedelta(weeks=52, days=1)
    p.save()
    with pytest.raises(core.BuchSchlossBaseError):
        core.Borrow.new(person=123, book=2, weeks=weeks)
    core.Borrow.new(person=123, book=4, weeks=weeks)
>>>>>>> 8b75b3da
<|MERGE_RESOLUTION|>--- conflicted
+++ resolved
@@ -632,11 +632,7 @@
     assert core.Member.view_str('name') == {
         '__str__': str(models.Member.get_by_id('name')),
         'name': 'name',
-<<<<<<< HEAD
         'level': utils.get_level(0),
-    }
-=======
-        'level': utils.get_name('level_0'),
     }
 
 
@@ -688,5 +684,4 @@
     p.save()
     with pytest.raises(core.BuchSchlossBaseError):
         core.Borrow.new(person=123, book=2, weeks=weeks)
-    core.Borrow.new(person=123, book=4, weeks=weeks)
->>>>>>> 8b75b3da
+    core.Borrow.new(person=123, book=4, weeks=weeks)